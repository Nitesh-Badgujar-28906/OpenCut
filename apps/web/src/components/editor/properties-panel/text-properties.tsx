import { Textarea } from "@/components/ui/textarea";
import { FontPicker } from "@/components/ui/font-picker";
import { FontFamily } from "@/constants/font-constants";
import { TextElement } from "@/types/timeline";
import { useTimelineStore } from "@/stores/timeline-store";
import { Slider } from "@/components/ui/slider";
import { Input } from "@/components/ui/input";
import { Button } from "@/components/ui/button";
import { useState } from "react";
import {
  PropertyItem,
  PropertyItemLabel,
  PropertyItemValue,
} from "./property-item";

export function TextProperties({
  element,
  trackId,
}: {
  element: TextElement;
  trackId: string;
}) {
  const { updateTextElement } = useTimelineStore();

  // Local state for input values to allow temporary empty/invalid states
  const [fontSizeInput, setFontSizeInput] = useState(
    element.fontSize.toString()
  );
  const [opacityInput, setOpacityInput] = useState(
    Math.round(element.opacity * 100).toString()
  );

  const parseAndValidateNumber = (
    value: string,
    min: number,
    max: number,
    fallback: number
  ): number => {
    const parsed = parseInt(value, 10);
    if (isNaN(parsed)) return fallback;
    return Math.max(min, Math.min(max, parsed));
  };

  const handleFontSizeChange = (value: string) => {
    setFontSizeInput(value);

    if (value.trim() !== "") {
      const fontSize = parseAndValidateNumber(value, 8, 300, element.fontSize);
      updateTextElement(trackId, element.id, { fontSize });
    }
  };

  const handleFontSizeBlur = () => {
    const fontSize = parseAndValidateNumber(
      fontSizeInput,
      8,
      300,
      element.fontSize
    );
    setFontSizeInput(fontSize.toString());
    updateTextElement(trackId, element.id, { fontSize });
  };

  const handleOpacityChange = (value: string) => {
    setOpacityInput(value);

    if (value.trim() !== "") {
      const opacityPercent = parseAndValidateNumber(
        value,
        0,
        100,
        Math.round(element.opacity * 100)
      );
      updateTextElement(trackId, element.id, { opacity: opacityPercent / 100 });
    }
  };

  const handleOpacityBlur = () => {
    const opacityPercent = parseAndValidateNumber(
      opacityInput,
      0,
      100,
      Math.round(element.opacity * 100)
    );
    setOpacityInput(opacityPercent.toString());
    updateTextElement(trackId, element.id, { opacity: opacityPercent / 100 });
  };

  return (
    <div className="space-y-6 p-5">
      <Textarea
        placeholder="Name"
        defaultValue={element.content}
        className="min-h-18 resize-none bg-background/50"
        onChange={(e) =>
          updateTextElement(trackId, element.id, { content: e.target.value })
        }
      />
      <PropertyItem direction="row">
        <PropertyItemLabel>Font</PropertyItemLabel>
        <PropertyItemValue>
          <FontPicker
            defaultValue={element.fontFamily}
            onValueChange={(value: FontFamily) =>
              updateTextElement(trackId, element.id, { fontFamily: value })
            }
          />
        </PropertyItemValue>
      </PropertyItem>
      <PropertyItem direction="column">
        <PropertyItem direction="row">
          <PropertyItemLabel>Style</PropertyItemLabel>
          <PropertyItemValue>
            <div className="flex items-center gap-2">
              <Button
                variant={element.fontWeight === "bold" ? "default" : "outline"}
                size="sm"
                onClick={() =>
                  updateTextElement(trackId, element.id, {
                    fontWeight:
                      element.fontWeight === "bold" ? "normal" : "bold",
                  })
                }
                className="h-8 px-3 font-bold"
              >
                B
              </Button>
              <Button
                variant={element.fontStyle === "italic" ? "default" : "outline"}
                size="sm"
                onClick={() =>
                  updateTextElement(trackId, element.id, {
                    fontStyle:
                      element.fontStyle === "italic" ? "normal" : "italic",
                  })
                }
                className="h-8 px-3 italic"
              >
                I
              </Button>
              <Button
                variant={
                  element.textDecoration === "underline" ? "default" : "outline"
                }
                size="sm"
                onClick={() =>
                  updateTextElement(trackId, element.id, {
                    textDecoration:
                      element.textDecoration === "underline"
                        ? "none"
                        : "underline",
                  })
                }
                className="h-8 px-3 underline"
              >
                U
              </Button>
              <Button
                variant={
                  element.textDecoration === "line-through"
                    ? "default"
                    : "outline"
                }
                size="sm"
                onClick={() =>
                  updateTextElement(trackId, element.id, {
                    textDecoration:
                      element.textDecoration === "line-through"
                        ? "none"
                        : "line-through",
                  })
                }
                className="h-8 px-3 line-through"
              >
                S
              </Button>
            </div>
          </PropertyItemValue>
        </PropertyItem>
        <PropertyItemLabel>Font size</PropertyItemLabel>
        <PropertyItemValue>
          <div className="flex items-center gap-2">
            <Slider
              value={[element.fontSize]}
              min={8}
              max={300}
              step={1}
              onValueChange={([value]) => {
                updateTextElement(trackId, element.id, { fontSize: value });
                setFontSizeInput(value.toString());
              }}
              className="w-full"
            />
            <Input
              type="number"
<<<<<<< HEAD
              value={fontSizeInput}
              min={8}
              max={300}
              onChange={(e) => handleFontSizeChange(e.target.value)}
              onBlur={handleFontSizeBlur}
              className="w-12 !text-xs h-7 rounded-sm text-center
=======
              value={element.fontSize}
              onChange={(e) =>
                updateTextElement(trackId, element.id, {
                  fontSize: parseInt(e.target.value),
                })
              }
              className="w-12 text-xs! h-7 rounded-sm text-center
>>>>>>> cd564216
               [appearance:textfield]
               [&::-webkit-outer-spin-button]:appearance-none
               [&::-webkit-inner-spin-button]:appearance-none"
            />
          </div>
        </PropertyItemValue>
      </PropertyItem>
      <PropertyItem direction="row">
        <PropertyItemLabel>Color</PropertyItemLabel>
        <PropertyItemValue>
          <Input
            type="color"
            value={element.color || "#ffffff"}
            onChange={(e) => {
              const color = e.target.value;
              updateTextElement(trackId, element.id, { color });
            }}
            className="w-full cursor-pointer rounded-full"
          />
        </PropertyItemValue>
      </PropertyItem>
      <PropertyItem direction="row">
        <PropertyItemLabel>Background</PropertyItemLabel>
        <PropertyItemValue>
          <Input
            type="color"
            value={
              element.backgroundColor === "transparent"
                ? "#000000"
                : element.backgroundColor || "#000000"
            }
            onChange={(e) => {
              const backgroundColor = e.target.value;
              updateTextElement(trackId, element.id, { backgroundColor });
            }}
            className="w-full cursor-pointer rounded-full"
          />
        </PropertyItemValue>
      </PropertyItem>
      <PropertyItem direction="column">
        <PropertyItemLabel>Opacity</PropertyItemLabel>
        <PropertyItemValue>
          <div className="flex items-center gap-2">
            <Slider
              value={[element.opacity * 100]}
              min={0}
              max={100}
              step={1}
              onValueChange={([value]) => {
                updateTextElement(trackId, element.id, {
                  opacity: value / 100,
                });
                setOpacityInput(value.toString());
              }}
              className="w-full"
            />
            <Input
              type="number"
              value={opacityInput}
              min={0}
              max={100}
              onChange={(e) => handleOpacityChange(e.target.value)}
              onBlur={handleOpacityBlur}
              className="w-12 !text-xs h-7 rounded-sm text-center
               [appearance:textfield]
               [&::-webkit-outer-spin-button]:appearance-none
               [&::-webkit-inner-spin-button]:appearance-none"
            />
          </div>
        </PropertyItemValue>
      </PropertyItem>
    </div>
  );
}<|MERGE_RESOLUTION|>--- conflicted
+++ resolved
@@ -193,22 +193,12 @@
             />
             <Input
               type="number"
-<<<<<<< HEAD
               value={fontSizeInput}
               min={8}
               max={300}
               onChange={(e) => handleFontSizeChange(e.target.value)}
               onBlur={handleFontSizeBlur}
               className="w-12 !text-xs h-7 rounded-sm text-center
-=======
-              value={element.fontSize}
-              onChange={(e) =>
-                updateTextElement(trackId, element.id, {
-                  fontSize: parseInt(e.target.value),
-                })
-              }
-              className="w-12 text-xs! h-7 rounded-sm text-center
->>>>>>> cd564216
                [appearance:textfield]
                [&::-webkit-outer-spin-button]:appearance-none
                [&::-webkit-inner-spin-button]:appearance-none"
