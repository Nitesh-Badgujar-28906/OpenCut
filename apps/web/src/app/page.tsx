import { Footer } from "@/components/footer";
<<<<<<< HEAD
import { Header } from "@/components/header";
import { Hero } from "@/components/landing/hero";
=======
import type { Metadata } from "next";
import { SITE_URL } from "@/constants/site";

export const metadata: Metadata = {
  alternates: {
    canonical: SITE_URL,
  },
};
>>>>>>> 7b840e9b

export default async function Home() {
	return (
		<div>
			<Header />
			<Hero />
			<Footer />
		</div>
	);
}<|MERGE_RESOLUTION|>--- conflicted
+++ resolved
@@ -1,19 +1,16 @@
 import { Footer } from "@/components/footer";
-<<<<<<< HEAD
+import type { Metadata } from "next";
+import { SITE_URL } from "@/constants/site";
 import { Header } from "@/components/header";
 import { Hero } from "@/components/landing/hero";
-=======
-import type { Metadata } from "next";
-import { SITE_URL } from "@/constants/site";
 
 export const metadata: Metadata = {
   alternates: {
     canonical: SITE_URL,
   },
 };
->>>>>>> 7b840e9b
 
-export default async function Home() {
+export default function Home() {
 	return (
 		<div>
 			<Header />
